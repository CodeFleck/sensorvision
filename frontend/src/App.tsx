--- conflicted
+++ resolved
@@ -96,11 +96,8 @@
                   <Route path="/data-import" element={<ProtectedRoute adminOnly={true}><DataImport /></ProtectedRoute>} />
                   <Route path="/data-export" element={<ProtectedRoute adminOnly={true}><DataExport /></ProtectedRoute>} />
                   <Route path="/variables" element={<ProtectedRoute adminOnly={true}><Variables /></ProtectedRoute>} />
-<<<<<<< HEAD
+                  <Route path="/data-retention" element={<ProtectedRoute adminOnly={true}><DataRetention /></ProtectedRoute>} />
                   <Route path="/webhook-tester" element={<ProtectedRoute adminOnly={true}><WebhookTester /></ProtectedRoute>} />
-=======
-                  <Route path="/data-retention" element={<ProtectedRoute adminOnly={true}><DataRetention /></ProtectedRoute>} />
->>>>>>> f2e3c73b
                   <Route path="/admin/support-tickets" element={<ProtectedRoute adminOnly={true}><AdminSupportTickets /></ProtectedRoute>} />
                   <Route path="/admin/canned-responses" element={<ProtectedRoute adminOnly={true}><AdminCannedResponses /></ProtectedRoute>} />
                 </Routes>
