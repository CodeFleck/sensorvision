import { Routes, Route } from 'react-router-dom';
import { Toaster } from 'react-hot-toast';
import { AuthProvider } from './contexts/AuthContext';
import { ThemeProvider } from './contexts/ThemeContext';
import { WebSocketProvider } from './contexts/WebSocketContext';
import { ProtectedRoute } from './components/ProtectedRoute';
import { LayoutV1 } from './components/LayoutV1';
import { Login } from './pages/Login';
import { Register } from './pages/Register';
import { ForgotPassword } from './pages/ForgotPassword';
import { ResetPassword } from './pages/ResetPassword';
import { OAuth2Callback } from './pages/OAuth2Callback';
import HowItWorks from './pages/HowItWorks';
import { Dashboard } from './pages/Dashboard';
import { Dashboards } from './pages/Dashboards';
import { DashboardTemplates } from './pages/DashboardTemplates';
import { Devices } from './pages/Devices';
import { Analytics } from './pages/Analytics';
import { Rules } from './pages/Rules';
import { Alerts } from './pages/Alerts';
import { Events } from './pages/Events';
import { Notifications } from './pages/Notifications';
import DataIngestion from './pages/DataIngestion';
import DataImport from './pages/DataImport';
import DeviceGroups from './pages/DeviceGroups';
import DeviceTags from './pages/DeviceTags';
import DataExport from './pages/DataExport';
import Variables from './pages/Variables';
import IntegrationWizard from './pages/IntegrationWizard';
import ServerlessFunctions from './pages/ServerlessFunctions';
import DataPlugins from './pages/DataPlugins';
import PluginMarketplace from './pages/PluginMarketplace';
import WebhookTester from './pages/WebhookTester';
import ApiPlayground from './pages/ApiPlayground';
import EmailTemplateBuilder from './pages/EmailTemplateBuilder';
import { AdminSupportTickets } from './pages/AdminSupportTickets';
import { AdminCannedResponses } from './pages/AdminCannedResponses';
import { MyTickets } from './pages/MyTickets';
import DataRetention from './pages/DataRetention';
import Profile from './pages/Profile';
import { Playlists } from './pages/Playlists';
import { PlaylistPlayer } from './pages/PlaylistPlayer';
import PhoneNumbers from './pages/PhoneNumbers';
import SmsSettings from './pages/SmsSettings';
import AdminUsers from './pages/AdminUsers';
import AdminOrganizations from './pages/AdminOrganizations';
import { GlobalRules } from './pages/GlobalRules';
import PluginMarketplace from './pages/PluginMarketplace';
import AdminDashboard from './pages/AdminDashboard';
import { config } from './config';

function App() {
  return (
    <AuthProvider>
      <ThemeProvider>
        <WebSocketProvider url={config.webSocketUrl}>
          <Toaster
            position="top-right"
            toastOptions={{
              duration: 4000,
              style: { background: '#363636', color: '#fff' },
              success: { duration: 4000, iconTheme: { primary: '#10b981', secondary: '#fff' } },
              error: { duration: 5000, iconTheme: { primary: '#ef4444', secondary: '#fff' } },
            }}
          />
          <Routes>
            {/* Public routes */}
            <Route path="/login" element={<Login />} />
            <Route path="/register" element={<Register />} />
            <Route path="/forgot-password" element={<ForgotPassword />} />
            <Route path="/reset-password" element={<ResetPassword />} />
            <Route path="/oauth2/callback" element={<OAuth2Callback />} />
            <Route path="/how-it-works" element={<HowItWorks />} />

            {/* Fullscreen Playlist Player (outside layout) */}
            <Route
              path="/playlist-player/:playlistId"
              element={
                <ProtectedRoute>
                  <PlaylistPlayer />
                </ProtectedRoute>
              }
            />

<<<<<<< HEAD
            {/* Protected routes */}
            <Route
              path="/*"
              element={
                <ProtectedRoute>
                  <LayoutV1>
                    <Routes>
                      {/* Standard user routes */}
                      <Route path="/" element={<Dashboard />} />
                      <Route path="/integration-wizard" element={<IntegrationWizard />} />
                      <Route path="/dashboards" element={<Dashboards />} />
                      <Route path="/dashboard-templates" element={<DashboardTemplates />} />
                      <Route path="/playlists" element={<Playlists />} />
                      <Route path="/devices" element={<Devices />} />
                      <Route path="/device-groups" element={<DeviceGroups />} />
                      <Route path="/device-tags" element={<DeviceTags />} />
                      <Route path="/analytics" element={<Analytics />} />
                      <Route path="/rules" element={<Rules />} />
                      <Route path="/global-rules" element={<GlobalRules />} />
                      <Route path="/alerts" element={<Alerts />} />
                      <Route path="/notifications" element={<Notifications />} />
                      <Route path="/variables" element={<Variables />} />
                      <Route path="/data-export" element={<DataExport />} />
                      <Route path="/plugin-marketplace" element={<PluginMarketplace />} />
                      <Route path="/plugins" element={<PluginMarketplace />} />
                      <Route path="/my-tickets" element={<MyTickets />} />
                      <Route path="/profile" element={<Profile />} />
                      <Route path="/phone-numbers" element={<PhoneNumbers />} />
                      {/* User‑accessible features previously marked admin‑only */}
                      <Route path="/serverless-functions" element={<ServerlessFunctions />} />
                      <Route path="/webhook-tester" element={<WebhookTester />} />
                      <Route path="/api-playground" element={<ApiPlayground />} />
=======
        {/* Protected routes */}
        <Route
          path="/*"
          element={
            <ProtectedRoute>
              <LayoutV1>
                <Routes>
                  {/* Standard user routes */}
                  <Route path="/" element={<Dashboard />} />
                  <Route path="/integration-wizard" element={<IntegrationWizard />} />
                  <Route path="/serverless-functions" element={<ServerlessFunctions />} />
                  <Route path="/data-plugins" element={<DataPlugins />} />
                  <Route path="/plugin-marketplace" element={<PluginMarketplace />} />
                  <Route path="/dashboards" element={<Dashboards />} />
                  <Route path="/dashboard-templates" element={<DashboardTemplates />} />
                  <Route path="/playlists" element={<Playlists />} />
                  <Route path="/devices" element={<Devices />} />
                  <Route path="/analytics" element={<Analytics />} />
                  <Route path="/rules" element={<Rules />} />
                  <Route path="/global-rules" element={<GlobalRules />} />
                  <Route path="/alerts" element={<Alerts />} />
                  <Route path="/notifications" element={<Notifications />} />
                  <Route path="/my-tickets" element={<MyTickets />} />
                  <Route path="/profile" element={<Profile />} />
                  <Route path="/phone-numbers" element={<PhoneNumbers />} />
>>>>>>> e8f27867

                      {/* Admin‑only routes */}
                      <Route path="/admin-dashboard" element={<ProtectedRoute adminOnly={true}><AdminDashboard /></ProtectedRoute>} />
                      <Route path="/admin/users" element={<ProtectedRoute adminOnly={true}><AdminUsers /></ProtectedRoute>} />
                      <Route path="/admin/organizations" element={<ProtectedRoute adminOnly={true}><AdminOrganizations /></ProtectedRoute>} />
                      <Route path="/admin/support-tickets" element={<ProtectedRoute adminOnly={true}><AdminSupportTickets /></ProtectedRoute>} />
                      <Route path="/admin/canned-responses" element={<ProtectedRoute adminOnly={true}><AdminCannedResponses /></ProtectedRoute>} />
                      <Route path="/events" element={<ProtectedRoute adminOnly={true}><Events /></ProtectedRoute>} />
                      <Route path="/data-ingestion" element={<ProtectedRoute adminOnly={true}><DataIngestion /></ProtectedRoute>} />
                      <Route path="/data-import" element={<ProtectedRoute adminOnly={true}><DataImport /></ProtectedRoute>} />
                      <Route path="/data-plugins" element={<ProtectedRoute adminOnly={true}><DataPlugins /></ProtectedRoute>} />
                      <Route path="/email-templates" element={<ProtectedRoute adminOnly={true}><EmailTemplateBuilder /></ProtectedRoute>} />
                      <Route path="/sms-settings" element={<ProtectedRoute adminOnly={true}><SmsSettings /></ProtectedRoute>} />
                      <Route path="/data-retention" element={<ProtectedRoute adminOnly={true}><DataRetention /></ProtectedRoute>} />
                    </Routes>
                  </LayoutV1>
                </ProtectedRoute>
              }
            />
          </Routes>
        </WebSocketProvider>
      </ThemeProvider>
    </AuthProvider>
  );
}

export default App;<|MERGE_RESOLUTION|>--- conflicted
+++ resolved
@@ -82,40 +82,6 @@
               }
             />
 
-<<<<<<< HEAD
-            {/* Protected routes */}
-            <Route
-              path="/*"
-              element={
-                <ProtectedRoute>
-                  <LayoutV1>
-                    <Routes>
-                      {/* Standard user routes */}
-                      <Route path="/" element={<Dashboard />} />
-                      <Route path="/integration-wizard" element={<IntegrationWizard />} />
-                      <Route path="/dashboards" element={<Dashboards />} />
-                      <Route path="/dashboard-templates" element={<DashboardTemplates />} />
-                      <Route path="/playlists" element={<Playlists />} />
-                      <Route path="/devices" element={<Devices />} />
-                      <Route path="/device-groups" element={<DeviceGroups />} />
-                      <Route path="/device-tags" element={<DeviceTags />} />
-                      <Route path="/analytics" element={<Analytics />} />
-                      <Route path="/rules" element={<Rules />} />
-                      <Route path="/global-rules" element={<GlobalRules />} />
-                      <Route path="/alerts" element={<Alerts />} />
-                      <Route path="/notifications" element={<Notifications />} />
-                      <Route path="/variables" element={<Variables />} />
-                      <Route path="/data-export" element={<DataExport />} />
-                      <Route path="/plugin-marketplace" element={<PluginMarketplace />} />
-                      <Route path="/plugins" element={<PluginMarketplace />} />
-                      <Route path="/my-tickets" element={<MyTickets />} />
-                      <Route path="/profile" element={<Profile />} />
-                      <Route path="/phone-numbers" element={<PhoneNumbers />} />
-                      {/* User‑accessible features previously marked admin‑only */}
-                      <Route path="/serverless-functions" element={<ServerlessFunctions />} />
-                      <Route path="/webhook-tester" element={<WebhookTester />} />
-                      <Route path="/api-playground" element={<ApiPlayground />} />
-=======
         {/* Protected routes */}
         <Route
           path="/*"
@@ -141,7 +107,6 @@
                   <Route path="/my-tickets" element={<MyTickets />} />
                   <Route path="/profile" element={<Profile />} />
                   <Route path="/phone-numbers" element={<PhoneNumbers />} />
->>>>>>> e8f27867
 
                       {/* Admin‑only routes */}
                       <Route path="/admin-dashboard" element={<ProtectedRoute adminOnly={true}><AdminDashboard /></ProtectedRoute>} />
