import { Routes, Route } from 'react-router-dom';
import { Toaster } from 'react-hot-toast';
import { AuthProvider } from './contexts/AuthContext';
import { WebSocketProvider } from './contexts/WebSocketContext';
import { ProtectedRoute } from './components/ProtectedRoute';
import { LayoutV1 } from './components/LayoutV1';
import { Login } from './pages/Login';
import { Register } from './pages/Register';
import { ForgotPassword } from './pages/ForgotPassword';
import { ResetPassword } from './pages/ResetPassword';
import { OAuth2Callback } from './pages/OAuth2Callback';
import HowItWorks from './pages/HowItWorks';
import { Dashboard } from './pages/Dashboard';
import { Dashboards } from './pages/Dashboards';
import { Devices } from './pages/Devices';
import { Analytics } from './pages/Analytics';
import { Rules } from './pages/Rules';
import { Alerts } from './pages/Alerts';
import { Events } from './pages/Events';
import { Notifications } from './pages/Notifications';
import DataIngestion from './pages/DataIngestion';
import DataImport from './pages/DataImport';
import DeviceGroups from './pages/DeviceGroups';
import DeviceTags from './pages/DeviceTags';
import DataExport from './pages/DataExport';
import Variables from './pages/Variables';
import IntegrationWizard from './pages/IntegrationWizard';
<<<<<<< HEAD
import EmailTemplateBuilder from './pages/EmailTemplateBuilder';
=======
import WebhookTester from './pages/WebhookTester';
import ApiPlayground from './pages/ApiPlayground';
>>>>>>> 22ef0a88
import { AdminSupportTickets } from './pages/AdminSupportTickets';
import { AdminCannedResponses } from './pages/AdminCannedResponses';
import { MyTickets } from './pages/MyTickets';
import DataRetention from './pages/DataRetention';
import { config } from './config';

function App() {

  return (
    <AuthProvider>
      <WebSocketProvider url={config.webSocketUrl}>
        <Toaster
          position="top-right"
          toastOptions={{
            duration: 4000,
            style: {
              background: '#363636',
              color: '#fff',
            },
            success: {
              duration: 4000,
              iconTheme: {
                primary: '#10b981',
                secondary: '#fff',
              },
            },
            error: {
              duration: 5000,
              iconTheme: {
                primary: '#ef4444',
                secondary: '#fff',
              },
            },
          }}
        />
        <Routes>
        {/* Public routes */}
        <Route path="/login" element={<Login />} />
        <Route path="/register" element={<Register />} />
        <Route path="/forgot-password" element={<ForgotPassword />} />
        <Route path="/reset-password" element={<ResetPassword />} />
        <Route path="/oauth2/callback" element={<OAuth2Callback />} />
        <Route path="/how-it-works" element={<HowItWorks />} />

        {/* Protected routes */}
        <Route
          path="/*"
          element={
            <ProtectedRoute>
              <LayoutV1>
                <Routes>
                  {/* Standard user routes */}
                  <Route path="/" element={<Dashboard />} />
                  <Route path="/integration-wizard" element={<IntegrationWizard />} />
                  <Route path="/dashboards" element={<Dashboards />} />
                  <Route path="/devices" element={<Devices />} />
                  <Route path="/analytics" element={<Analytics />} />
                  <Route path="/rules" element={<Rules />} />
                  <Route path="/alerts" element={<Alerts />} />
                  <Route path="/notifications" element={<Notifications />} />
                  <Route path="/my-tickets" element={<MyTickets />} />

                  {/* Admin-only routes */}
                  <Route path="/device-groups" element={<ProtectedRoute adminOnly={true}><DeviceGroups /></ProtectedRoute>} />
                  <Route path="/device-tags" element={<ProtectedRoute adminOnly={true}><DeviceTags /></ProtectedRoute>} />
                  <Route path="/events" element={<ProtectedRoute adminOnly={true}><Events /></ProtectedRoute>} />
                  <Route path="/data-ingestion" element={<ProtectedRoute adminOnly={true}><DataIngestion /></ProtectedRoute>} />
                  <Route path="/data-import" element={<ProtectedRoute adminOnly={true}><DataImport /></ProtectedRoute>} />
                  <Route path="/data-export" element={<ProtectedRoute adminOnly={true}><DataExport /></ProtectedRoute>} />
                  <Route path="/variables" element={<ProtectedRoute adminOnly={true}><Variables /></ProtectedRoute>} />
<<<<<<< HEAD
                  <Route path="/email-templates" element={<ProtectedRoute adminOnly={true}><EmailTemplateBuilder /></ProtectedRoute>} />
=======
                  <Route path="/data-retention" element={<ProtectedRoute adminOnly={true}><DataRetention /></ProtectedRoute>} />
                  <Route path="/webhook-tester" element={<ProtectedRoute adminOnly={true}><WebhookTester /></ProtectedRoute>} />
                  <Route path="/api-playground" element={<ProtectedRoute adminOnly={true}><ApiPlayground /></ProtectedRoute>} />
>>>>>>> 22ef0a88
                  <Route path="/admin/support-tickets" element={<ProtectedRoute adminOnly={true}><AdminSupportTickets /></ProtectedRoute>} />
                  <Route path="/admin/canned-responses" element={<ProtectedRoute adminOnly={true}><AdminCannedResponses /></ProtectedRoute>} />
                </Routes>
              </LayoutV1>
            </ProtectedRoute>
          }
        />
      </Routes>
      </WebSocketProvider>
    </AuthProvider>
  );
}

export default App;<|MERGE_RESOLUTION|>--- conflicted
+++ resolved
@@ -25,12 +25,9 @@
 import DataExport from './pages/DataExport';
 import Variables from './pages/Variables';
 import IntegrationWizard from './pages/IntegrationWizard';
-<<<<<<< HEAD
-import EmailTemplateBuilder from './pages/EmailTemplateBuilder';
-=======
 import WebhookTester from './pages/WebhookTester';
 import ApiPlayground from './pages/ApiPlayground';
->>>>>>> 22ef0a88
+import EmailTemplateBuilder from './pages/EmailTemplateBuilder';
 import { AdminSupportTickets } from './pages/AdminSupportTickets';
 import { AdminCannedResponses } from './pages/AdminCannedResponses';
 import { MyTickets } from './pages/MyTickets';
@@ -101,13 +98,10 @@
                   <Route path="/data-import" element={<ProtectedRoute adminOnly={true}><DataImport /></ProtectedRoute>} />
                   <Route path="/data-export" element={<ProtectedRoute adminOnly={true}><DataExport /></ProtectedRoute>} />
                   <Route path="/variables" element={<ProtectedRoute adminOnly={true}><Variables /></ProtectedRoute>} />
-<<<<<<< HEAD
-                  <Route path="/email-templates" element={<ProtectedRoute adminOnly={true}><EmailTemplateBuilder /></ProtectedRoute>} />
-=======
                   <Route path="/data-retention" element={<ProtectedRoute adminOnly={true}><DataRetention /></ProtectedRoute>} />
                   <Route path="/webhook-tester" element={<ProtectedRoute adminOnly={true}><WebhookTester /></ProtectedRoute>} />
                   <Route path="/api-playground" element={<ProtectedRoute adminOnly={true}><ApiPlayground /></ProtectedRoute>} />
->>>>>>> 22ef0a88
+                  <Route path="/email-templates" element={<ProtectedRoute adminOnly={true}><EmailTemplateBuilder /></ProtectedRoute>} />
                   <Route path="/admin/support-tickets" element={<ProtectedRoute adminOnly={true}><AdminSupportTickets /></ProtectedRoute>} />
                   <Route path="/admin/canned-responses" element={<ProtectedRoute adminOnly={true}><AdminCannedResponses /></ProtectedRoute>} />
                 </Routes>
