--- conflicted
+++ resolved
@@ -8,423 +8,362 @@
     const headers: Record<string, string> = {
       'Content-Type': 'application/json',
       ...(options?.headers as Record<string, string>),
-      if(token) {
-        headers['Authorization'] = `Bearer ${token}`;
-      }
-
-const response = await fetch(`${API_BASE}/support/comments/${commentId}/attachment`, {
-        headers,
-      });
-
-      if(!response.ok) {
-        throw new Error('Failed to download attachment');
-  }
-
-return response.blob();
-  }
-
-  async markTicketAsViewed(issueId: number): Promise < void> {
-  await this.request<void>(`/support/issues/${issueId}/mark-viewed`, {
-    method: 'POST',
-  });
-}
-
-  async getUnreadTicketCount(): Promise < { unreadCount: number } > {
-  return this.request<{ unreadCount: number }>('/support/issues/unread-count');
-}
+    };
+    if (token) {
+      headers['Authorization'] = `Bearer ${token}`;
+    }
+
+    const response = await fetch(`${API_BASE}${endpoint}`, {
+      ...options,
+      headers,
+    });
+
+    if (!response.ok) {
+      const errorData = await response.json().catch(() => ({}));
+      throw new Error(errorData.message || `API Error: ${response.statusText}`);
+    }
+
+    if (response.status === 204) {
+      return {} as T;
+    }
+
+    return response.json();
+  }
+
+  async markTicketAsViewed(issueId: number): Promise<void> {
+    await this.request<void>(`/support/issues/${issueId}/mark-viewed`, {
+      method: 'POST',
+    });
+  }
+
+  async getUnreadTicketCount(): Promise<{ unreadCount: number }> {
+    return this.request<{ unreadCount: number }>('/support/issues/unread-count');
+  }
 
   // Admin Issue Management
-  async getAdminIssues(status ?: IssueStatus): Promise < AdminIssue[] > {
-  const query = status ? `?status=${status}` : '';
-  return this.request<AdminIssue[]>(`/admin/support/issues${query}`);
-}
-
-  async getAdminIssueById(id: number): Promise < IssueSubmission > {
-  return this.request<IssueSubmission>(`/admin/support/issues/${id}`);
-}
-
-  async updateIssueStatus(id: number, status: IssueStatus): Promise < IssueSubmission > {
-  return this.request<IssueSubmission>(`/admin/support/issues/${id}/status`, {
-    method: 'PATCH',
-    body: JSON.stringify({ status }),
-  });
-}
-
-  async getAdminIssueComments(issueId: number): Promise < IssueComment[] > {
-  return this.request<IssueComment[]>(`/admin/support/issues/${issueId}/comments`);
-}
-
-  async addAdminComment(issueId: number, comment: IssueCommentRequest): Promise < IssueComment > {
-  return this.request<IssueComment>(`/admin/support/issues/${issueId}/comments`, {
-    method: 'POST',
-    body: JSON.stringify(comment),
-  });
-}
-
-  async getIssueScreenshot(issueId: number): Promise < Blob > {
-  const token = localStorage.getItem('accessToken');
-  const headers: Record<string, string> = { };
-if (token) {
-  headers['Authorization'] = `Bearer ${token}`;
-}
-
-const response = await fetch(`${API_BASE}/admin/support/issues/${issueId}/screenshot`, {
-  headers,
-});
-if (!response.ok) {
-  throw new Error('Failed to fetch screenshot');
-}
-return response.blob();
+  async getAdminIssues(status?: IssueStatus): Promise<AdminIssue[]> {
+    const query = status ? `?status=${status}` : '';
+    return this.request<AdminIssue[]>(`/admin/support/issues${query}`);
+  }
+
+  async getAdminIssueById(id: number): Promise<IssueSubmission> {
+    return this.request<IssueSubmission>(`/admin/support/issues/${id}`);
+  }
+
+  async updateIssueStatus(id: number, status: IssueStatus): Promise<IssueSubmission> {
+    return this.request<IssueSubmission>(`/admin/support/issues/${id}/status`, {
+      method: 'PATCH',
+      body: JSON.stringify({ status }),
+    });
+  }
+
+  async getAdminIssueComments(issueId: number): Promise<IssueComment[]> {
+    return this.request<IssueComment[]>(`/admin/support/issues/${issueId}/comments`);
+  }
+
+  async addAdminComment(issueId: number, comment: IssueCommentRequest): Promise<IssueComment> {
+    return this.request<IssueComment>(`/admin/support/issues/${issueId}/comments`, {
+      method: 'POST',
+      body: JSON.stringify(comment),
+    });
+  }
+
+  async getIssueScreenshot(issueId: number): Promise<Blob> {
+    const token = localStorage.getItem('accessToken');
+    const headers: Record<string, string> = {};
+    if (token) {
+      headers['Authorization'] = `Bearer ${token}`;
+    }
+
+    const response = await fetch(`${API_BASE}/admin/support/issues/${issueId}/screenshot`, {
+      headers,
+    });
+    if (!response.ok) {
+      throw new Error('Failed to fetch screenshot');
+    }
+    return response.blob();
   }
 
   // Canned Responses Management
-  async getCannedResponses(params ?: { category?: string; sortByPopularity?: boolean; includeInactive?: boolean }): Promise < any[] > {
-  const queryParams = new URLSearchParams();
-  if(params?.category) queryParams.append('category', params.category);
-  if(params?.sortByPopularity) queryParams.append('sortByPopularity', 'true');
-  if(params?.includeInactive) queryParams.append('includeInactive', 'true');
-
-  const query = queryParams.toString();
-  return this.request<any[]>(`/admin/canned-responses${query ? `?${query}` : ''}`);
-}
-
-  async getCannedResponseById(id: number): Promise < any > {
-  return this.request<any>(`/admin/canned-responses/${id}`);
-}
-
-  async createCannedResponse(data: { title: string; body: string; category?: string; active?: boolean }): Promise < any > {
-  return this.request<any>('/admin/canned-responses', {
-    method: 'POST',
-    body: JSON.stringify(data),
-  });
-}
-
-  async updateCannedResponse(id: number, data: { title: string; body: string; category?: string; active?: boolean }): Promise < any > {
-  return this.request<any>(`/admin/canned-responses/${id}`, {
-    method: 'PUT',
-    body: JSON.stringify(data),
-  });
-}
-
-  async deleteCannedResponse(id: number): Promise < void> {
-  await this.request(`/admin/canned-responses/${id}`, {
-    method: 'DELETE',
-  });
-}
-
-  async markCannedResponseAsUsed(id: number): Promise < void> {
-  await this.request(`/admin/canned-responses/${id}/use`, {
-    method: 'POST',
-  });
-}
+  async getCannedResponses(params?: { category?: string; sortByPopularity?: boolean; includeInactive?: boolean }): Promise<any[]> {
+    const queryParams = new URLSearchParams();
+    if (params?.category) queryParams.append('category', params.category);
+    if (params?.sortByPopularity) queryParams.append('sortByPopularity', 'true');
+    if (params?.includeInactive) queryParams.append('includeInactive', 'true');
+
+    const query = queryParams.toString();
+    return this.request<any[]>(`/admin/canned-responses${query ? `?${query}` : ''}`);
+  }
+
+  async getCannedResponseById(id: number): Promise<any> {
+    return this.request<any>(`/admin/canned-responses/${id}`);
+  }
+
+  async createCannedResponse(data: { title: string; body: string; category?: string; active?: boolean }): Promise<any> {
+    return this.request<any>('/admin/canned-responses', {
+      method: 'POST',
+      body: JSON.stringify(data),
+    });
+  }
+
+  async updateCannedResponse(id: number, data: { title: string; body: string; category?: string; active?: boolean }): Promise<any> {
+    return this.request<any>(`/admin/canned-responses/${id}`, {
+      method: 'PUT',
+      body: JSON.stringify(data),
+    });
+  }
+
+  async deleteCannedResponse(id: number): Promise<void> {
+    await this.request(`/admin/canned-responses/${id}`, {
+      method: 'DELETE',
+    });
+  }
+
+  async markCannedResponseAsUsed(id: number): Promise<void> {
+    await this.request(`/admin/canned-responses/${id}/use`, {
+      method: 'POST',
+    });
+  }
 
   // Playlist Management
-  async getPlaylists(): Promise < Playlist[] > {
-  return this.request<Playlist[]>('/playlists');
-}
-
-  async getPlaylist(id: number): Promise < Playlist > {
-  return this.request<Playlist>(`/playlists/${id}`);
-}
-
-  async createPlaylist(data: PlaylistCreateRequest): Promise < Playlist > {
-  return this.request<Playlist>('/playlists', {
-    method: 'POST',
-    body: JSON.stringify(data),
-  });
-}
-
-  async updatePlaylist(id: number, data: PlaylistUpdateRequest): Promise < Playlist > {
-  return this.request<Playlist>(`/playlists/${id}`, {
-    method: 'PUT',
-    body: JSON.stringify(data),
-  });
-}
-
-  async deletePlaylist(id: number): Promise < void> {
-  await this.request(`/playlists/${id}`, {
-    method: 'DELETE',
-  });
-}
+  async getPlaylists(): Promise<Playlist[]> {
+    return this.request<Playlist[]>('/playlists');
+  }
+
+  async getPlaylist(id: number): Promise<Playlist> {
+    return this.request<Playlist>(`/playlists/${id}`);
+  }
+
+  async createPlaylist(data: PlaylistCreateRequest): Promise<Playlist> {
+    return this.request<Playlist>('/playlists', {
+      method: 'POST',
+      body: JSON.stringify(data),
+    });
+  }
+
+  async updatePlaylist(id: number, data: PlaylistUpdateRequest): Promise<Playlist> {
+    return this.request<Playlist>(`/playlists/${id}`, {
+      method: 'PUT',
+      body: JSON.stringify(data),
+    });
+  }
+
+  async deletePlaylist(id: number): Promise<void> {
+    await this.request(`/playlists/${id}`, {
+      method: 'DELETE',
+    });
+  }
 
   // Phone Number Management
-  async getPhoneNumbers(): Promise < PhoneNumber[] > {
-  return this.request<PhoneNumber[]>('/phone-numbers');
-}
-
-  async addPhoneNumber(data: PhoneNumberAddRequest): Promise < { success: boolean; data: PhoneNumber; message: string } > {
-  return this.request('/phone-numbers', {
-    method: 'POST',
-    body: JSON.stringify(data),
-  });
-}
-
-  async verifyPhoneNumber(phoneId: string, data: PhoneNumberVerifyRequest): Promise < { success: boolean; data: string; message: string } > {
-  return this.request(`/phone-numbers/${phoneId}/verify`, {
-    method: 'POST',
-    body: JSON.stringify(data),
-  });
-}
-
-  async resendVerificationCode(phoneId: string): Promise < { success: boolean; message: string } > {
-  return this.request(`/phone-numbers/${phoneId}/resend-code`, {
-    method: 'POST',
-  });
-}
-
-  async setPrimaryPhone(phoneId: string): Promise < { success: boolean; message: string } > {
-  return this.request(`/phone-numbers/${phoneId}/set-primary`, {
-    method: 'PUT',
-  });
-}
-
-  async togglePhoneEnabled(phoneId: string): Promise < { success: boolean; message: string } > {
-  return this.request(`/phone-numbers/${phoneId}/toggle`, {
-    method: 'PUT',
-  });
-}
-
-  async deletePhoneNumber(phoneId: string): Promise < void> {
-  await this.request(`/phone-numbers/${phoneId}`, {
-    method: 'DELETE',
-  });
-}
+  async getPhoneNumbers(): Promise<PhoneNumber[]> {
+    return this.request<PhoneNumber[]>('/phone-numbers');
+  }
+
+  async addPhoneNumber(data: PhoneNumberAddRequest): Promise<{ success: boolean; data: PhoneNumber; message: string }> {
+    return this.request('/phone-numbers', {
+      method: 'POST',
+      body: JSON.stringify(data),
+    });
+  }
+
+  async verifyPhoneNumber(phoneId: string, data: PhoneNumberVerifyRequest): Promise<{ success: boolean; data: string; message: string }> {
+    return this.request(`/phone-numbers/${phoneId}/verify`, {
+      method: 'POST',
+      body: JSON.stringify(data),
+    });
+  }
+
+  async resendVerificationCode(phoneId: string): Promise<{ success: boolean; message: string }> {
+    return this.request(`/phone-numbers/${phoneId}/resend-code`, {
+      method: 'POST',
+    });
+  }
+
+  async setPrimaryPhone(phoneId: string): Promise<{ success: boolean; message: string }> {
+    return this.request(`/phone-numbers/${phoneId}/set-primary`, {
+      method: 'PUT',
+    });
+  }
+
+  async togglePhoneEnabled(phoneId: string): Promise<{ success: boolean; message: string }> {
+    return this.request(`/phone-numbers/${phoneId}/toggle`, {
+      method: 'PUT',
+    });
+  }
+
+  async deletePhoneNumber(phoneId: string): Promise<void> {
+    await this.request(`/phone-numbers/${phoneId}`, {
+      method: 'DELETE',
+    });
+  }
 
   // SMS Settings Management (Admin only)
-  async getSmsSettings(): Promise < SmsSettings > {
-  return this.request<SmsSettings>('/sms-settings');
-}
-
-  async updateSmsSettings(data: SmsSettingsUpdateRequest): Promise < SmsSettings > {
-  return this.request<SmsSettings>('/sms-settings', {
-    method: 'PUT',
-    body: JSON.stringify(data),
-  });
-}
-
-  async resetMonthlySmsCounters(): Promise < { success: boolean; message: string } > {
-  return this.request('/sms-settings/reset-monthly-counters', {
-    method: 'POST',
-  });
-}
+  async getSmsSettings(): Promise<SmsSettings> {
+    return this.request<SmsSettings>('/sms-settings');
+  }
+
+  async updateSmsSettings(data: SmsSettingsUpdateRequest): Promise<SmsSettings> {
+    return this.request<SmsSettings>('/sms-settings', {
+      method: 'PUT',
+      body: JSON.stringify(data),
+    });
+  }
+
+  async resetMonthlySmsCounters(): Promise<{ success: boolean; message: string }> {
+    return this.request('/sms-settings/reset-monthly-counters', {
+      method: 'POST',
+    });
+  }
 
   // SMS Delivery Logs (optional - for dashboard)
-  async getSmsDeliveryLogs(limit ?: number, offset ?: number): Promise < SmsDeliveryLog[] > {
-  const params = new URLSearchParams();
-  if(limit) params.append('limit', limit.toString());
-  if(offset) params.append('offset', offset.toString());
-  return this.request<SmsDeliveryLog[]>(`/sms-delivery-logs?${params}`);
-}
+  async getSmsDeliveryLogs(limit?: number, offset?: number): Promise<SmsDeliveryLog[]> {
+    const params = new URLSearchParams();
+    if (limit) params.append('limit', limit.toString());
+    if (offset) params.append('offset', offset.toString());
+    return this.request<SmsDeliveryLog[]>(`/sms-delivery-logs?${params}`);
+  }
 
   // Admin User Management
-  async getAllUsers(): Promise < User[] > {
-  return this.request<User[]>('/admin/users');
-}
-
-  async getUser(userId: number): Promise < User > {
-  return this.request<User>(`/admin/users/${userId}`);
-}
-
-  async enableUser(userId: number): Promise < { success: boolean; data: User; message: string } > {
-  return this.request(`/admin/users/${userId}/enable`, {
-    method: 'PUT',
-  });
-}
-
-  async disableUser(userId: number): Promise < { success: boolean; data: User; message: string } > {
-  return this.request(`/admin/users/${userId}/disable`, {
-    method: 'PUT',
-  });
-}
-
-  async updateUser(userId: number, data: { firstName?: string; lastName?: string; email?: string }): Promise < { success: boolean; data: User; message: string } > {
-  return this.request(`/admin/users/${userId}`, {
-    method: 'PUT',
-    body: JSON.stringify(data),
-  });
-}
-
-  async deleteUser(userId: number): Promise < void> {
-  await this.request(`/admin/users/${userId}`, {
-    method: 'DELETE',
-  });
-}
-
-  async getUsersByOrganization(organizationId: number): Promise < User[] > {
-  return this.request<User[]>(`/admin/users/organization/${organizationId}`);
-}
+  async getAllUsers(): Promise<User[]> {
+    return this.request<User[]>('/admin/users');
+  }
+
+  async getUser(userId: number): Promise<User> {
+    return this.request<User>(`/admin/users/${userId}`);
+  }
+
+  async enableUser(userId: number): Promise<{ success: boolean; data: User; message: string }> {
+    return this.request(`/admin/users/${userId}/enable`, {
+      method: 'PUT',
+    });
+  }
+
+  async disableUser(userId: number): Promise<{ success: boolean; data: User; message: string }> {
+    return this.request(`/admin/users/${userId}/disable`, {
+      method: 'PUT',
+    });
+  }
+
+  async updateUser(userId: number, data: { firstName?: string; lastName?: string; email?: string }): Promise<{ success: boolean; data: User; message: string }> {
+    return this.request(`/admin/users/${userId}`, {
+      method: 'PUT',
+      body: JSON.stringify(data),
+    });
+  }
+
+  async deleteUser(userId: number): Promise<void> {
+    await this.request(`/admin/users/${userId}`, {
+      method: 'DELETE',
+    });
+  }
+
+  async getUsersByOrganization(organizationId: number): Promise<User[]> {
+    return this.request<User[]>(`/admin/users/organization/${organizationId}`);
+  }
 
   // Admin Organization Management
-  async getAllOrganizations(): Promise < Organization[] > {
-  return this.request<Organization[]>('/admin/organizations');
-}
-
-  async getOrganization(organizationId: number): Promise < Organization > {
-  return this.request<Organization>(`/admin/organizations/${organizationId}`);
-}
-
-  async enableOrganization(organizationId: number): Promise < { success: boolean; data: Organization; message: string } > {
-  return this.request(`/admin/organizations/${organizationId}/enable`, {
-    method: 'PUT',
-  });
-}
-
-  async disableOrganization(organizationId: number): Promise < { success: boolean; data: Organization; message: string } > {
-  return this.request(`/admin/organizations/${organizationId}/disable`, {
-    method: 'PUT',
-  });
-}
-
-  async updateOrganization(organizationId: number, data: { name?: string; description?: string }): Promise < { success: boolean; data: Organization; message: string } > {
-  return this.request(`/admin/organizations/${organizationId}`, {
-    method: 'PUT',
-    body: JSON.stringify(data),
-  });
-}
-
-  async deleteOrganization(organizationId: number): Promise < void> {
-  await this.request(`/admin/organizations/${organizationId}`, {
-    method: 'DELETE',
-  });
-}
+  async getAllOrganizations(): Promise<Organization[]> {
+    return this.request<Organization[]>('/admin/organizations');
+  }
+
+  async getOrganization(organizationId: number): Promise<Organization> {
+    return this.request<Organization>(`/admin/organizations/${organizationId}`);
+  }
+
+  async enableOrganization(organizationId: number): Promise<{ success: boolean; data: Organization; message: string }> {
+    return this.request(`/admin/organizations/${organizationId}/enable`, {
+      method: 'PUT',
+    });
+  }
+
+  async disableOrganization(organizationId: number): Promise<{ success: boolean; data: Organization; message: string }> {
+    return this.request(`/admin/organizations/${organizationId}/disable`, {
+      method: 'PUT',
+    });
+  }
+
+  async updateOrganization(organizationId: number, data: { name?: string; description?: string }): Promise<{ success: boolean; data: Organization; message: string }> {
+    return this.request(`/admin/organizations/${organizationId}`, {
+      method: 'PUT',
+      body: JSON.stringify(data),
+    });
+  }
+
+  async deleteOrganization(organizationId: number): Promise<void> {
+    await this.request(`/admin/organizations/${organizationId}`, {
+      method: 'DELETE',
+    });
+  }
 
   // Global Rules Management
-  async getGlobalRules(): Promise < any[] > {
-  return this.request('/global-rules');
-}
-
-  async getGlobalRule(ruleId: string): Promise < any > {
-  return this.request(`/global-rules/${ruleId}`);
-}
-
-  async createGlobalRule(rule: any): Promise < any > {
-  return this.request('/global-rules', {
-    method: 'POST',
-    body: JSON.stringify(rule),
-  });
-}
-
-  async updateGlobalRule(ruleId: string, rule: any): Promise < any > {
-  return this.request(`/global-rules/${ruleId}`, {
-    method: 'PUT',
-    body: JSON.stringify(rule),
-  });
-}
-
-  async deleteGlobalRule(ruleId: string): Promise < void> {
-  await this.request(`/global-rules/${ruleId}`, {
-    method: 'DELETE',
-  });
-}
-
-  async toggleGlobalRule(ruleId: string): Promise < any > {
-  return this.request(`/global-rules/${ruleId}/toggle`, {
-    method: 'POST',
-  });
-}
-
-  async evaluateGlobalRule(ruleId: string): Promise < void> {
-  await this.request(`/global-rules/${ruleId}/evaluate`, {
-    method: 'POST',
-  });
-}
+  async getGlobalRules(): Promise<any[]> {
+    return this.request('/global-rules');
+  }
+
+  async getGlobalRule(ruleId: string): Promise<any> {
+    return this.request(`/global-rules/${ruleId}`);
+  }
+
+  async createGlobalRule(rule: any): Promise<any> {
+    return this.request('/global-rules', {
+      method: 'POST',
+      body: JSON.stringify(rule),
+    });
+  }
+
+  async updateGlobalRule(ruleId: string, rule: any): Promise<any> {
+    return this.request(`/global-rules/${ruleId}`, {
+      method: 'PUT',
+      body: JSON.stringify(rule),
+    });
+  }
+
+  async deleteGlobalRule(ruleId: string): Promise<void> {
+    await this.request(`/global-rules/${ruleId}`, {
+      method: 'DELETE',
+    });
+  }
+
+  async toggleGlobalRule(ruleId: string): Promise<any> {
+    return this.request(`/global-rules/${ruleId}/toggle`, {
+      method: 'POST',
+    });
+  }
+
+  async evaluateGlobalRule(ruleId: string): Promise<void> {
+    await this.request(`/global-rules/${ruleId}/evaluate`, {
+      method: 'POST',
+    });
+  }
 
   // Global Alerts Management
-  async getGlobalAlerts(params ?: { unacknowledgedOnly?: boolean; page?: number; size?: number }): Promise < any > {
-  const searchParams = new URLSearchParams();
-  if(params?.unacknowledgedOnly) searchParams.append('unacknowledgedOnly', 'true');
-  if(params?.page !== undefined) searchParams.append('page', params.page.toString());
-if (params?.size !== undefined) searchParams.append('size', params.size.toString());
-
-const query = searchParams.toString();
-return this.request(`/global-alerts${query ? `?${query}` : ''}`);
-  }
-
-  async getGlobalAlert(alertId: string): Promise < any > {
-  return this.request(`/global-alerts/${alertId}`);
-}
-
-  async acknowledgeGlobalAlert(alertId: string): Promise < any > {
-  return this.request(`/global-alerts/${alertId}/acknowledge`, {
-    method: 'POST',
-  });
-}
-
-  async resolveGlobalAlert(alertId: string, resolutionNote ?: string): Promise < any > {
-  return this.request(`/global-alerts/${alertId}/resolve`, {
-    method: 'POST',
-    body: JSON.stringify({ resolutionNote }),
-  });
-}
-
-  async getGlobalAlertStats(): Promise < { unacknowledged: number; unresolved: number } > {
-  return this.request('/global-alerts/stats');
-}
-
-  // Plugin Marketplace Management
-
-  async getAllPlugins(params ?: { search?: string; category?: string; sort?: string }): Promise < PluginRegistry[] > {
-  const queryParams = new URLSearchParams();
-  if(params?.search) queryParams.append('search', params.search);
-  if(params?.category) queryParams.append('category', params.category);
-  if(params?.sort) queryParams.append('sort', params.sort);
-
-  const url = `/marketplace/plugins${queryParams.toString() ? `?${queryParams.toString()}` : ''}`;
-  return this.request(url);
-}
-
-  async getPlugin(pluginKey: string): Promise < PluginRegistry > {
-  return this.request(`/marketplace/plugins/${pluginKey}`);
-}
-
-  async installPlugin(pluginKey: string, config ?: Record<string, unknown>): Promise < InstalledPlugin > {
-  return this.request(`/marketplace/plugins/${pluginKey}/install`, {
-    method: 'POST',
-    body: JSON.stringify({ configuration: config }),
-  });
-}
-
-  async getInstalledPlugins(): Promise < InstalledPlugin[] > {
-  return this.request('/marketplace/plugins/installed');
-}
-
-  async activatePlugin(pluginKey: string): Promise < InstalledPlugin > {
-  return this.request(`/marketplace/plugins/${pluginKey}/activate`, {
-    method: 'POST',
-  });
-}
-
-  async deactivatePlugin(pluginKey: string): Promise < InstalledPlugin > {
-  return this.request(`/marketplace/plugins/${pluginKey}/deactivate`, {
-    method: 'POST',
-  });
-}
-
-  async uninstallPlugin(pluginKey: string): Promise < void> {
-  return this.request(`/marketplace/plugins/${pluginKey}`, {
-    method: 'DELETE',
-  });
-}
-
-  async updatePluginConfiguration(installedPluginId: number, config: Record<string, unknown>): Promise < InstalledPlugin > {
-  return this.request(`/marketplace/plugins/installed/${installedPluginId}/configuration`, {
-    method: 'PUT',
-    body: JSON.stringify(config),
-  });
-}
-
-  async ratePlugin(pluginKey: string, rating: number, reviewText ?: string): Promise < PluginRating > {
-  return this.request(`/marketplace/plugins/${pluginKey}/rate`, {
-    method: 'POST',
-    body: JSON.stringify({ rating, reviewText }),
-  });
-}
-
-<<<<<<< HEAD
-  async getPluginRatings(pluginKey: string): Promise < PluginRating[] > {
-  return this.request(`/marketplace/plugins/${pluginKey}/ratings`);
-}
-=======
+  async getGlobalAlerts(params?: { unacknowledgedOnly?: boolean; page?: number; size?: number }): Promise<any> {
+    const searchParams = new URLSearchParams();
+    if (params?.unacknowledgedOnly) searchParams.append('unacknowledgedOnly', 'true');
+    if (params?.page !== undefined) searchParams.append('page', params.page.toString());
+    if (params?.size !== undefined) searchParams.append('size', params.size.toString());
+
+    const query = searchParams.toString();
+    return this.request(`/global-alerts${query ? `?${query}` : ''}`);
+  }
+
+  async getGlobalAlert(alertId: string): Promise<any> {
+    return this.request(`/global-alerts/${alertId}`);
+  }
+
+  async acknowledgeGlobalAlert(alertId: string): Promise<any> {
+    return this.request(`/global-alerts/${alertId}/acknowledge`, {
+      method: 'POST',
+    });
+  }
+
+  async resolveGlobalAlert(alertId: string, resolutionNote?: string): Promise<any> {
+    return this.request(`/global-alerts/${alertId}/resolve`, {
+      method: 'POST',
+      body: JSON.stringify({ resolutionNote }),
+    });
+  }
+
   async getGlobalAlertStats(): Promise<{ unacknowledged: number; unresolved: number }> {
     return this.request('/global-alerts/stats');
   }
@@ -491,7 +430,6 @@
   async getPluginRatings(pluginKey: string): Promise<PluginRating[]> {
     return this.request(`/marketplace/plugins/${pluginKey}/ratings`);
   }
->>>>>>> d164680d
 }
 
 export const apiService = new ApiService();