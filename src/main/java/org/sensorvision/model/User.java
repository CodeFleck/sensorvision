package org.sensorvision.model;

import jakarta.persistence.*;
import lombok.*;

import java.time.LocalDateTime;
import java.util.HashSet;
import java.util.Set;

@Entity
@Table(name = "users")
@Getter
@Setter
@NoArgsConstructor
@AllArgsConstructor
@Builder
@EqualsAndHashCode(callSuper = false, of = "id")
@ToString(exclude = {"organization", "roles"})
public class User extends AuditableEntity {
    @Id
    @GeneratedValue(strategy = GenerationType.IDENTITY)
    private Long id;

    @ManyToOne(fetch = FetchType.LAZY)
    @JoinColumn(name = "organization_id", nullable = false)
    private Organization organization;

    @Column(nullable = false, unique = true, length = 100)
    private String username;

    @Column(nullable = false, unique = true)
    private String email;

    @Column(name = "password_hash", nullable = false)
    private String passwordHash;

    @Column(name = "first_name", length = 100)
    private String firstName;

    @Column(name = "last_name", length = 100)
    private String lastName;

    @Column(nullable = false)
    @Builder.Default
    private Boolean enabled = true;

    @Column(name = "password_reset_token")
    private String passwordResetToken;

    @Column(name = "password_reset_token_expiry")
    private LocalDateTime passwordResetTokenExpiry;

    @Column(name = "email_verified")
    @Builder.Default
    private Boolean emailVerified = false;

    @Column(name = "email_verification_token")
    private String emailVerificationToken;

    @Column(name = "email_verification_token_expiry")
    private LocalDateTime emailVerificationTokenExpiry;

    @Column(name = "avatar_url", length = 255)
    private String avatarUrl;

    @Column(name = "avatar_version")
    @Builder.Default
    private Long avatarVersion = 0L;

<<<<<<< HEAD
    @Column(name = "email_notifications_enabled")
    @Builder.Default
    private Boolean emailNotificationsEnabled = true;
=======
    @Column(name = "theme_preference", length = 20)
    @Builder.Default
    private String themePreference = "system";
>>>>>>> 03d539a0

    @ManyToMany(fetch = FetchType.EAGER)
    @JoinTable(
        name = "user_roles",
        joinColumns = @JoinColumn(name = "user_id"),
        inverseJoinColumns = @JoinColumn(name = "role_id")
    )
    @Builder.Default
    private Set<Role> roles = new HashSet<>();
}<|MERGE_RESOLUTION|>--- conflicted
+++ resolved
@@ -67,15 +67,13 @@
     @Builder.Default
     private Long avatarVersion = 0L;
 
-<<<<<<< HEAD
     @Column(name = "email_notifications_enabled")
     @Builder.Default
     private Boolean emailNotificationsEnabled = true;
-=======
+
     @Column(name = "theme_preference", length = 20)
     @Builder.Default
     private String themePreference = "system";
->>>>>>> 03d539a0
 
     @ManyToMany(fetch = FetchType.EAGER)
     @JoinTable(
