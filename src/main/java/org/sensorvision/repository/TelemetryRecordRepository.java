package org.sensorvision.repository;

import java.time.Instant;
import java.time.LocalDateTime;
import java.util.Collection;
import java.util.List;
import java.util.UUID;
import org.sensorvision.model.Device;
import org.sensorvision.model.Organization;
import org.sensorvision.model.TelemetryRecord;
import org.springframework.data.domain.Page;
import org.springframework.data.domain.Pageable;
import org.springframework.data.jpa.repository.JpaRepository;
import org.springframework.data.jpa.repository.Query;
import org.springframework.data.repository.query.Param;

public interface TelemetryRecordRepository extends JpaRepository<TelemetryRecord, UUID> {

    List<TelemetryRecord> findByDeviceExternalIdAndTimestampBetweenOrderByTimestampAsc(
            String externalId,
            Instant from,
            Instant to
    );

    List<TelemetryRecord> findByDeviceExternalIdAndTimestampBetweenOrderByTimestamp(
            String externalId,
            Instant from,
            Instant to
    );

    Page<TelemetryRecord> findByDeviceExternalIdOrderByTimestampDesc(String externalId, Pageable pageable);

    @Query("""
            SELECT t FROM TelemetryRecord t
            WHERE t.device.externalId IN :externalIds
              AND t.timestamp = (
                  SELECT MAX(t2.timestamp) FROM TelemetryRecord t2 WHERE t2.device = t.device
              )
            """)
    List<TelemetryRecord> findLatestForDevices(@Param("externalIds") Collection<String> externalIds);

    // Location history queries
    Page<TelemetryRecord> findByDeviceId(UUID deviceId, Pageable pageable);

    @Query("SELECT t FROM TelemetryRecord t WHERE t.device.id = :deviceId AND t.timestamp BETWEEN :startTime AND :endTime")
    Page<TelemetryRecord> findByDeviceIdAndTimestampBetween(
            @Param("deviceId") UUID deviceId,
            @Param("startTime") LocalDateTime startTime,
            @Param("endTime") LocalDateTime endTime,
            Pageable pageable
    );

    // Report generation queries
    List<TelemetryRecord> findByDeviceAndTimestampBetween(
            Device device,
            LocalDateTime startTime,
            LocalDateTime endTime
    );

    @Query("SELECT t FROM TelemetryRecord t WHERE t.device.organization = :organization AND t.timestamp BETWEEN :startTime AND :endTime ORDER BY t.timestamp DESC")
    List<TelemetryRecord> findByDeviceOrganizationAndTimestampBetween(
            @Param("organization") Organization organization,
            @Param("startTime") LocalDateTime startTime,
            @Param("endTime") LocalDateTime endTime
    );

<<<<<<< HEAD
    /**
     * Count telemetry records for a device after a specific timestamp (for health score calculation)
     */
    long countByDeviceIdAndTimestampAfter(UUID deviceId, LocalDateTime timestamp);
=======
    // Data retention queries
    @Query("SELECT t FROM TelemetryRecord t WHERE t.device.organization.id = :organizationId AND t.timestamp < :cutoffDate AND t.archived = false")
    List<TelemetryRecord> findByOrganizationIdAndTimestampBeforeAndArchivedFalse(
            @Param("organizationId") Long organizationId,
            @Param("cutoffDate") Instant cutoffDate
    );
>>>>>>> 4a479b6f
}<|MERGE_RESOLUTION|>--- conflicted
+++ resolved
@@ -64,17 +64,15 @@
             @Param("endTime") LocalDateTime endTime
     );
 
-<<<<<<< HEAD
     /**
      * Count telemetry records for a device after a specific timestamp (for health score calculation)
      */
     long countByDeviceIdAndTimestampAfter(UUID deviceId, LocalDateTime timestamp);
-=======
+
     // Data retention queries
     @Query("SELECT t FROM TelemetryRecord t WHERE t.device.organization.id = :organizationId AND t.timestamp < :cutoffDate AND t.archived = false")
     List<TelemetryRecord> findByOrganizationIdAndTimestampBeforeAndArchivedFalse(
             @Param("organizationId") Long organizationId,
             @Param("cutoffDate") Instant cutoffDate
     );
->>>>>>> 4a479b6f
 }